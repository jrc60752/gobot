package gobot

import (
	"errors"
	"fmt"
	"log"
)

// JSONRobot a JSON representation of a robot.
type JSONRobot struct {
	Name        string            `json:"name"`
	Commands    []string          `json:"commands"`
	Connections []*JSONConnection `json:"connections"`
	Devices     []*JSONDevice     `json:"devices"`
}

// Robot is a named entitity that manages a collection of connections and devices.
// It containes it's own work routine and a collection of
// custom commands to control a robot remotely via the Gobot api.
type Robot struct {
	Name        string
	Work        func()
	connections *connections
	devices     *devices
	Commander
	Eventer
}

type robots []*Robot

// Len counts the robots associated with this instance.
func (r *robots) Len() int {
	return len(*r)
}

// Start initialises the event loop. All robots that were added will
// be automtically started as a result of this call.
func (r *robots) Start() (errs []error) {
	for _, robot := range *r {
		if errs = robot.Start(); len(errs) > 0 {
			for i, err := range errs {
				errs[i] = errors.New(fmt.Sprintf("Robot %q: %v", robot.Name, err))
			}
			return
		}
	}
	return
}

// Each enumerates thru the robots and calls specified function
func (r *robots) Each(f func(*Robot)) {
	for _, robot := range *r {
		f(robot)
	}
}

// NewRobot returns a new Robot given a name and optionally accepts:
//
// 	[]Connection: Connections which are automatically started and stopped with the robot
//	[]Device: Devices which are automatically started and stopped with the robot
//	func(): The work routine the robot will execute once all devices and connections have been initialized and started
func NewRobot(name string, v ...interface{}) *Robot {
	if name == "" {
		name = fmt.Sprintf("%X", Rand(int(^uint(0)>>1)))
	}

	r := &Robot{
		Name:        name,
		connections: &connections{},
		devices:     &devices{},
		Work:        nil,
		Eventer:     NewEventer(),
		Commander:   NewCommander(),
	}

	log.Println("Initializing Robot", r.Name, "...")

	for i := range v {
		switch v[i].(type) {
		case []Connection:
			log.Println("Initializing connections...")
			for _, connection := range v[i].([]Connection) {
				c := r.AddConnection(connection)
				log.Println("Initializing connection", c.Name(), "...")
			}
		case []Device:
			log.Println("Initializing devices...")
			for _, device := range v[i].([]Device) {
				d := r.AddDevice(device)
				log.Println("Initializing device", d.Name(), "...")
			}
		case func():
			r.Work = v[i].(func())
		default:
			log.Println("Unknown argument passed to NewRobot")
		}
	}

	return r
}

<<<<<<< HEAD
// Start a robot instance and runs it's work function if any. You should not
// need to manually start a robot if already part of a Gobot application as the
// robot will be automatically started for you.
=======
// AddCommand adds a new command to the robot's collection of commands
func (r *Robot) AddCommand(name string, f func(map[string]interface{}) interface{}) {
	r.commands[name] = f
}

// Commands returns all available commands on the robot.
func (r *Robot) Commands() map[string]func(map[string]interface{}) interface{} {
	return r.commands
}

// Command returns the command given a name.
func (r *Robot) Command(name string) func(map[string]interface{}) interface{} {
	return r.commands[name]
}

// Start starts all the robot's connections and drivers and runs it's work function.
>>>>>>> 67e8da6c
func (r *Robot) Start() (errs []error) {
	log.Println("Starting Robot", r.Name, "...")
	if cerrs := r.Connections().Start(); len(cerrs) > 0 {
		errs = append(errs, cerrs...)
		return
	}
	if derrs := r.Devices().Start(); len(derrs) > 0 {
		errs = append(errs, derrs...)
		return
	}
	if r.Work != nil {
		log.Println("Starting work...")
		r.Work()
	}
	return
}

// Devices returns all devices associated with this robot.
func (r *Robot) Devices() *devices {
	return r.devices
}

// AddDevice adds a new device to the robots collection of devices. Returns the
// added device.
func (r *Robot) AddDevice(d Device) Device {
	*r.devices = append(*r.Devices(), d)
	return d
}

// Device returns a device given a name. Returns nil on no device.
func (r *Robot) Device(name string) Device {
	if r == nil {
		return nil
	}
	for _, device := range *r.devices {
		if device.Name() == name {
			return device
		}
	}
	return nil
}

// Connections returns all connections associated with this robot.
func (r *Robot) Connections() *connections {
	return r.connections
}

// AddConnection adds a new connection to the robots collection of connections.
// Returns the added connection.
func (r *Robot) AddConnection(c Connection) Connection {
	*r.connections = append(*r.Connections(), c)
	return c
}

// Connection returns a connection given a name. Returns nil on no connection.
func (r *Robot) Connection(name string) Connection {
	if r == nil {
		return nil
	}
	for _, connection := range *r.connections {
		if connection.Name() == name {
			return connection
		}
	}
	return nil
}

// ToJSON returns a JSON representation of the robot.
func (r *Robot) ToJSON() *JSONRobot {
	jsonRobot := &JSONRobot{
		Name:        r.Name,
		Commands:    []string{},
		Connections: []*JSONConnection{},
		Devices:     []*JSONDevice{},
	}

	for command := range r.Commands() {
		jsonRobot.Commands = append(jsonRobot.Commands, command)
	}

	r.Devices().Each(func(device Device) {
		jsonDevice := device.ToJSON()
		jsonRobot.Connections = append(jsonRobot.Connections, r.Connection(jsonDevice.Connection).ToJSON())
		jsonRobot.Devices = append(jsonRobot.Devices, jsonDevice)
	})
	return jsonRobot
}<|MERGE_RESOLUTION|>--- conflicted
+++ resolved
@@ -99,28 +99,9 @@
 	return r
 }
 
-<<<<<<< HEAD
 // Start a robot instance and runs it's work function if any. You should not
 // need to manually start a robot if already part of a Gobot application as the
 // robot will be automatically started for you.
-=======
-// AddCommand adds a new command to the robot's collection of commands
-func (r *Robot) AddCommand(name string, f func(map[string]interface{}) interface{}) {
-	r.commands[name] = f
-}
-
-// Commands returns all available commands on the robot.
-func (r *Robot) Commands() map[string]func(map[string]interface{}) interface{} {
-	return r.commands
-}
-
-// Command returns the command given a name.
-func (r *Robot) Command(name string) func(map[string]interface{}) interface{} {
-	return r.commands[name]
-}
-
-// Start starts all the robot's connections and drivers and runs it's work function.
->>>>>>> 67e8da6c
 func (r *Robot) Start() (errs []error) {
 	log.Println("Starting Robot", r.Name, "...")
 	if cerrs := r.Connections().Start(); len(cerrs) > 0 {
